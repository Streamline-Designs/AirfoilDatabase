"""A class defining an airfoil."""

import math
import json
import copy
import os
import operator
import io
import sys
import warnings
import matplotlib.pyplot as plt
import scipy.interpolate as interp
import scipy.signal as sig
import subprocess as sp
import numpy as np
from .poly_fits import multivariablePolynomialFit, multivariablePolynomialFunction, autoPolyFit, multivariableRMS, multivariableR2
from .exceptions import DatabaseBoundsError


class Airfoil:
    """A class defining an airfoil. If the airfoil geometry is defined using outline
    points, then when this class is initialized, a solver will be automatically
    run to determine the camber line and thickness distribution of the airfoil.
    The parameters "camber_relaxation", "le_loc", and "camber_termination_tol" then
    have bearing on this solver.

    Parameters
    ----------
    name : str
        Name of the airfoil.

    airfoil_input : dict or str
        Dictionary or path to JSON object describing the airfoil.

    verbose : bool, optional
        Whether to display information on the progress of parameterizing the geometry
        for an airfoil defined by a set of outline points. Defaults to False.

    camber_relaxation : float, optional
        A value between 0.0 and 1.0 that defines how much of the update at each
        iteration of the camber line solver should be accepted. Helpful for some
        poorly behaved cases. Defaults to 1.0 (full update).
    
    le_loc : list, optional
        Gives the location of the leading edge relative to the given points for an airfoil
        defined by a set of outline points. If this is given, the camber line will be forced
        to intersect this point. THIS POINT SHOULD LIE ON THE AIRFOIL OUTLINE. If not given,
        the camber line solver will try to iteratively find the leading edge (the point where
        the camber line intersects the front of the profile).

    camber_termination_tol : float, optional
        The tolerance below which the maximum approximate error in the camber line estimate
        must fall in order for the camber line solver to terminate. Defaults to 1e-10.
    """

    def __init__(self, name, airfoil_input, **kwargs):
        
        self.name = name
        self._load_params(airfoil_input)
        self._verbose = kwargs.get("verbose", False)
        self._camber_relaxation = kwargs.get("camber_relaxation", 1.0)
        self._le_loc = kwargs.get("le_loc", None)
        self._camber_termination_tol = kwargs.get("camber_termination_tol", 1e-10)

        # Load flaps
        self._load_flaps()

        # Store undeformed outlines
        self._initialize_geometry()

        # Specify database DOF parameters
        self._allowable_dofs = ["alpha", "Rey", "Mach", "trailing_flap_deflection", "trailing_flap_fraction"]
        self._dof_defaults = {
            "alpha" : 0.0,
            "Rey" : 1e6,
            "Mach" : 0.0,
            "trailing_flap_deflection" : 0.0,
            "trailing_flap_fraction" : 0.0
        }

        # Load input file
        input_file = self._input_dict.get("input_file", None)
        if input_file is not None:
            if self._type == "database":
                self.import_database(filename=input_file)
            elif self._type == "poly_fit":
                self.import_polynomial_fits(filename=input_file)


    def set_verbosity(self, verbosity):
        """Sets the verbosity of the airfoil."""
        self._verbose = verbosity


    def set_type(self, database_type):
        """Determines how the aerodynamic coefficients will be calculated.

        Parameters
        ----------
        database_type: str
            "linear", "functional", "database", or "poly_fit". Airfoil
            will automatically check if it has the necessary to perform
            the given type of computation and throw a warning if it does not.

        """

        # Check for linear data
        if database_type == "linear":
            if not hasattr(self, "_CLa"):
                raise RuntimeWarning("Airfoil {0} does not have linear coefficients specified. Reverting to type '{1}' for computations.".format(self.name, self._type))
            else:
                self._type = database_type

        # Check for database
        if database_type == "database":
            if not hasattr(self, "_data"):
                raise RuntimeWarning("Airfoil {0} does not have a database of coefficients. Reverting to type '{1}' for computations.".format(self.name, self._type))
            else:
                self._type = database_type

            # Set up data normalization
            self._data_norms = np.zeros((1,self._num_dofs))
            for i in range(self._num_dofs):
                self._data_norms[0,i] = np.max(np.abs(self._data[:,i]))

            # Normalize independent vars
            self._normed_ind_vars = self._data[:,:self._num_dofs]/self._data_norms

        # Check for polynomial fits
        if database_type == "poly_fit":
            if not hasattr(self, "_CL_poly_coefs"):
                raise RuntimeWarning("Airfoil {0} does not have a set of polynomial fits. Reverting to type '{1}' for computations.".format(self.name, self._type))
            else:
                self._type = database_type

        # Check for functional definition
        if database_type == "functional":
            if not hasattr(self, "_CL"):
                raise RuntimeWarning("Airfoil {0} does not have functional definitions of coefficients. Reverting to type '{1}' for computations.".format(self.name, self._type))
            else:
                self._type = database_type


    def _load_params(self, airfoil_input):

        # Load input dict
        if isinstance(airfoil_input, str):
            # Load JSON object
            with open(airfoil_input, 'r') as json_handle:
                self._input_dict = json.load(json_handle)
        elif isinstance(airfoil_input, dict):
            self._input_dict = airfoil_input
        else:
            raise IOError("{0} is not an allowed airfoil definition. Must be path or dictionary.".format(airfoil_input))

        # Store type
        self._type = self._input_dict.get("type", "linear")

        # If linear, store coefficients
        if self._type == "linear":
            self._aL0 = self._input_dict.get("aL0", 0.0)
            self._CLa = self._input_dict.get("CLa", 2*np.pi)
            self._Cma = self._input_dict.get("Cma", 0.0)
            self._CD0 = self._input_dict.get("CD0", 0.0)
            self._CD1 = self._input_dict.get("CD1", 0.0)
            self._CD2 = self._input_dict.get("CD2", 0.0)
            self._CL_max = self._input_dict.get("CL_max", np.inf)
            if abs(self._CL_max) < 1e-10:
                warnings.warn("You have specified a maximum lift coefficient of 0. Are you sure you want to do this?...")
            self._CmL0 = self._input_dict.get("CmL0", 0.0)
            self._CLM = self._input_dict.get("CLM", 0.0)
            self._CLRe = self._input_dict.get("CLRe", 0.0)

        # For functional, store functions
        elif self._type == "functional":
            self._CL = self._input_dict["CL"]
            self._CD = self._input_dict["CD"]
            self._Cm = self._input_dict["Cm"]


    def _load_flaps(self):
        # Loads flaps based on the input dict
        self._trailing_flap_type = self._input_dict.get("trailing_flap_type", None)
        self._trailing_flap_hinge_height = self._input_dict.get("trailing_flap_hinge_height", 0.0)


    def _initialize_geometry(self):
        # Initialize geometry based on whether points or a NACA designation were given

        # Check that there's only one geometry definition
        geom_dict = self._input_dict.get("geometry", {})
        outline_points = geom_dict.get("outline_points", None)
        NACA = geom_dict.get("NACA", None)
        if outline_points is not None and NACA is not None:
            raise IOError("Outline points and a NACA designation may not be both specified for airfoil {0}.".format(self.name))

        # Check for user-given points
        if outline_points is not None:
            self.geom_specification = "points"

            # Array given
            if isinstance(outline_points, np.ndarray):
                self._raw_outline = outline_points
            
            # File
            else:

                # Import
                with open(outline_points, 'r') as input_handle:
                    self._raw_outline = np.genfromtxt(input_handle)

                # Check for comma-delimited
                if np.isnan(self._raw_outline).any():
                    with open(outline_points, 'r') as input_handle:
                        self._raw_outline = np.genfromtxt(input_handle, delimiter=',')

            # Get number of points
            self._N_orig = self._raw_outline.shape[0]

            # Rearrange the coordinates if necessary to be top first then bottom
            top_ind = np.argmax(self._raw_outline[:,1])
            bot_ind = np.argmin(self._raw_outline[:,1])
            if bot_ind < top_ind: # Bottom came first
                self._raw_outline = self._raw_outline[::-1]

            # Calculate camber line and thickness
            self._calc_geometry_from_points()

        # NACA definition
        elif NACA is not None:
            self.geom_specification = "NACA"
            self._naca_closed_te = geom_dict.get("NACA_closed_te", False)
            self._naca_des = NACA

            self._calc_geometry_from_NACA()

        # No geometry given
        else:
            self.geom_specification = "none"
            self._max_camber = geom_dict.get("max_camber", 0.0)
            self._max_thickness = geom_dict.get("max_thickness", 0.0)
            return

    
    def _calc_geometry_from_NACA(self):
        # Creates thickness, camber, camber derivative, and outline splines base on the NACA equations

        # 4-digit series
        if len(self._naca_des) == 4:

            # Stores the camber and thickness getters based on the NACA designation of the airfoil
            self._m = float(self._naca_des[0])/100
            self._p = float(self._naca_des[1])/10
            self._t = float(self._naca_des[2:])/100
            self._max_camber = self._m
            self._max_thickness = self._t

            # Camber line
            def camber(x):
                if self._p != 0.0:
                    return np.where(x<self._p, self._m/(self._p*self._p)*(2*self._p*x-x*x), self._m/((1-self._p)*(1-self._p))*(1-2*self._p+2*self._p*x-x*x))
                else:
                    return np.zeros_like(x)

            self._camber_line = camber

            # Camber line derivative
            def camber_deriv(x):
                if abs(self._m)<1e-10 or abs(self._p)<1e-10: # Symmetric
                    return np.zeros_like(x)
                else:
                    return np.where(x<self._p, 2*self._m/(self._p*self._p)*(self._p-x), 2*self._m/((1-self._p)*(1-self._p))*(self._p-x))

            self._camber_deriv = camber_deriv

            # Thickness
            def thickness(x):
                if self._naca_closed_te:
                    return 5.0*self._t*(0.2969*np.sqrt(x)-0.1260*x-0.3516*x*x+0.2843*x*x*x-0.1036*x*x*x*x)
                else:
                    return 5.0*self._t*(0.2969*np.sqrt(x)-0.1260*x-0.3516*x*x+0.2843*x*x*x-0.1015*x*x*x*x)

            self._thickness = thickness

        else:
            raise IOError("Only 4-digit NACA specifications may be given. {0} is not 4-digit.".format(self._naca_des))

        # Cosine distribution of chord locations
        theta = np.linspace(-np.pi, np.pi, 200)
        x = 0.5*(1-np.cos(theta))

        y_c = self._camber_line(x)
        dy_c_dx = self._camber_deriv(x)
        t = self._thickness(x)

        # Outline points
        X = x-t*np.sin(np.arctan(dy_c_dx))*np.sign(theta)
        Y = y_c+t*np.cos(np.arctan(dy_c_dx))*np.sign(theta)

        outline_points = np.concatenate([X[:,np.newaxis], Y[:,np.newaxis]], axis=1)

        # Create splines defining the outline
        self._x_outline, self._y_outline = self._create_splines_of_s(outline_points)
        _,_,self._s_le = self._get_intersection_point(0.0, 0.0, dy_c_dx[0], "leading_edge")


    def _create_splines_of_s(self, outline_points):
        # Creates x and y coordinate splines which are a function of the normalized distance along the outline

        # Calculate distances
        x_diff = np.diff(outline_points[:,0])
        y_diff = np.diff(outline_points[:,1])
        ds = np.sqrt(x_diff*x_diff+y_diff*y_diff)
        ds = np.insert(ds, 0, 0.0)

        # Create s distribution
        s = np.cumsum(ds)
        s_normed = s/s[-1]

        # Create splines
        x_outline = interp.UnivariateSpline(s_normed, outline_points[:,0], k=5, s=1e-10)
        y_outline = interp.UnivariateSpline(s_normed, outline_points[:,1], k=5, s=1e-10)

        return x_outline, y_outline


    def _calc_geometry_from_points(self):
        # Calculates the camber line and thickness distribution from the outline points.
        # Also scales the airfoil, places the leading edge at the origin, and rotates it so it is at zero angle of attack.
        if self._verbose:
            print("Calculating camber line...")
            print("{0:<20}{1:<20}".format("Iteration", "Max Approx Error"))
            print("".join(["-"]*40))

        # Camber line estimate parameters
        num_camber_points = self._N_orig//5 # As recommended by Cody Cummings to avoid discontinuities in dyc/dx
        camber_deriv_edge_order = 2

        # Create splines defining the outline
        self._x_outline, self._y_outline = self._create_splines_of_s(self._raw_outline)

        # Get distribution of x locations
        le_ind = np.argmin(np.abs(self._raw_outline[:,0]))
        te = (self._raw_outline[0]+self._raw_outline[-1])*0.5
        if self._le_loc is None:
            x_tip = np.min(self._raw_outline[:,0])
            x_c = np.linspace(x_tip+0.0001, te[0], num_camber_points)
        else:
            x_c = np.linspace(self._le_loc[0], te[0], num_camber_points)

        # Get initial estimate for the camber line
        y_t = np.interp(x_c, self._raw_outline[le_ind::-1,0], self._raw_outline[le_ind::-1,1])
        y_b = np.interp(x_c, self._raw_outline[le_ind:,0], self._raw_outline[le_ind:,1])
        y_c = 0.5*(y_t+y_b)
        if self._le_loc is not None:
            y_c[0] = self._le_loc[1]

        # A useful distribution
        x_space = np.linspace(0.0, 1.0, 1000)

        # Show
        if self._verbose:
            plt.figure()
            plt.plot(self._raw_outline[:,0], self._raw_outline[:,1], 'b-', label='Outline Data')
            plt.plot(self._x_outline(x_space), self._y_outline(x_space), 'k--', label='Outline Spline')
            plt.plot(x_c, y_c, 'r--', label='Initial Camber Line Estimate')
            plt.plot(x_c, np.gradient(y_c, x_c, edge_order=camber_deriv_edge_order), 'g--', label='Camber Line Derivative')
            plt.legend()
            plt.gca().set_aspect('equal', adjustable='box')
            plt.show()

        # Initialize
        x_t = np.zeros(num_camber_points)
        x_b = np.zeros(num_camber_points)
        x_c_new = np.zeros(num_camber_points)
        y_c_new = np.zeros(num_camber_points)

        # Check for symmetric airfoil
        if np.allclose(y_c, 0.0):
            camber_error = 0.0
        else:
            camber_error = 1.0

        # Iterate until convergence
        iteration = 0
        while camber_error > self._camber_termination_tol:
            iteration += 1

            # Determine camber line slope
            dyc_dx = np.gradient(y_c, x_c, edge_order=camber_deriv_edge_order)
            
            # Determine slope of lines perpendicular to the camber
            b = -1.0/dyc_dx

            # Loop through points on the camber line to find where their normal intersects the outline
            for i in range(num_camber_points):
                if self._le_loc is not None and i == 0:
                    continue

                # Get point information
                xc = x_c[i]
                yc = y_c[i]
                bi = b[i]

                # Estimate the intersection points
                x_t[i], y_t[i], _ = self._get_intersection_point(xc, yc, bi, "top")
                x_b[i], y_b[i], _ = self._get_intersection_point(xc, yc, bi, "bottom")

            # Calculate new camber line points
            x_c_new = 0.5*(x_t+x_b)
            y_c_new = 0.5*(y_t+y_b)
            if self._le_loc is not None:
                x_c_new[0] = self._le_loc[0]
                y_c_new[0] = self._le_loc[1]

            # Plot new and old estimate
            if False:
                plt.figure()
                plt.plot(self._raw_outline[:,0], self._raw_outline[:,1], 'b-', label='Outline Data')
                plt.plot(x_c, y_c, 'r--', label='Old Camber Line Estimate')
                plt.plot(x_c_new, y_c_new, 'g--', label='New Camber Line Estimate')
                plt.plot(x_t, y_t, 'rx')
                plt.plot(x_b, y_b, 'ro')
                plt.legend()
                plt.gca().set_aspect('equal', adjustable='box')
                plt.show()

            # Approximate error
            x_diff = x_c_new-x_c
            y_diff = y_c_new-y_c
            camber_error = np.max(np.sqrt(x_diff*x_diff+y_diff*y_diff))
            if self._verbose:
                print("{0:<20}{1:<20}".format(iteration, camber_error))

            # Sort, just in case things got messed up
            sorted_ind = np.argsort(x_c_new)
            x_c_new = x_c_new[sorted_ind]
            y_c_new = y_c_new[sorted_ind]

            # Update for next iteration
            x_c = self._camber_relaxation*x_c_new+(1.0-self._camber_relaxation)*x_c
            y_c = self._camber_relaxation*y_c_new+(1.0-self._camber_relaxation)*y_c

        if self._verbose: print("Camber line solver converged.")

        # Calculate where the camber line intersects the outline to find the leading edge
        if self._le_loc is None:
            dyc_dx = np.gradient(y_c, x_c, edge_order=2)
            b = dyc_dx[0]
            x_le, y_le, self._s_le = self._get_intersection_point(x_c[0], y_c[0], b, "leading_edge")
            le = np.array([x_le, y_le])
            x_c = np.insert(x_c, 0, le[0])
            y_c = np.insert(y_c, 0, le[1])
        else:
            le = self._le_loc

        if self._verbose: print("Leading edge: {0}".format(le))

        if self._verbose:
            # Plot
            plt.figure()
            plt.plot(self._raw_outline[:,0], self._raw_outline[:,1], 'b-', label='Outline Data')
            plt.plot(x_c, y_c, 'g--', label='Final Camber Line Estimate')
            plt.legend()
            plt.gca().set_aspect('equal', adjustable='box')
            plt.show()

        # Get trailing edge
        te = (self._raw_outline[0]+self._raw_outline[-1])*0.5
        if self._verbose: print("Trailing edge: {0}".format(te))

        # Renormalize using new leading and trailing edge
        self._normalize_points(self._raw_outline, le, te)
        self._x_outline, self._y_outline = self._create_splines_of_s(self._raw_outline)

        # Normalize camber line points
        camber_points = np.concatenate([x_c[:,np.newaxis], y_c[:,np.newaxis]], axis=1)
        self._normalize_points(camber_points, le, te)

        # Store camber and max camber
        self._camber_line = interp.UnivariateSpline(camber_points[:,0], camber_points[:,1], k=5, s=1e-10)
        self._max_camber = np.max(camber_points[:,1])

        # Store camber line derivative
        y_c = self._camber_line(x_space)
        dyc_dx= np.gradient(y_c, x_space)
        self._camber_deriv = interp.UnivariateSpline(x_space, dyc_dx, k=5, s=1e-10)
        b = -1.0/dyc_dx

        # Find points on the surface to determine the thickness
        if self._verbose: print("Calculating thickness distribution...", end="")
        x_t_t = np.zeros_like(x_space)
        x_b_t = np.zeros_like(x_space)
        y_t_t = np.zeros_like(x_space)
        y_b_t = np.zeros_like(x_space)
        for i, xc in enumerate(x_space):
            if i == 0: continue # This point intersects the outline by definition and so will have zero thickness
            yc = y_c[i]
            bi = b[i]

            x_t_t[i], y_t_t[i],_ = self._get_intersection_point(xc, yc, bi, "top")
            x_b_t[i], y_b_t[i],_ = self._get_intersection_point(xc, yc, bi, "bottom")

        # Store thickness distribution
        t = 0.5*np.sqrt((x_t_t-x_b_t)*(x_t_t-x_b_t)+(y_t_t-y_b_t)*(y_t_t-y_b_t))
        self._thickness = interp.UnivariateSpline(x_space, t, k=5, s=1e-10)
        self._max_thickness = np.max(t)
        if self._verbose: print("Done")

        # Calculate estimated top and bottom points
        y_c_pred = self._camber_line(x_space)
        dyc_dx = np.gradient(y_c_pred, x_space)
        t_pred = self._thickness(x_space)
        theta = np.arctan(dyc_dx)
        S_theta = np.sin(theta)
        C_theta = np.cos(theta)

        x_b = x_space+t_pred*S_theta
        y_b = y_c_pred-t_pred*C_theta
        x_t = x_space-t_pred*S_theta
        y_t = y_c_pred+t_pred*C_theta
        
        # Plot
        if self._verbose:
            plt.plot(self._raw_outline[:,0], self._raw_outline[:,1], 'b-', label='Original Data')
            plt.plot(x_t, y_t, 'r--', label='Top Fit')
            plt.plot(x_b, y_b, 'r--', label='Bottom Fit')
            plt.legend()
            plt.gca().set_aspect('equal', adjustable='box')
            plt.show()


    def _normalize_points(self, points, le_coords, te_coords):
        # Takes the given points, translates them to the origin, rotates them to be at zero angle of attack, and scales so the chord length is unity

        # Translate
        points[:,0] -= le_coords[0]
        points[:,1] -= le_coords[1]

        # Rotate
        x_diff = te_coords[0]-le_coords[0]
        y_diff = te_coords[1]-le_coords[1]
        theta = -np.arctan2(y_diff, x_diff)
        R = np.array([[np.cos(theta), -np.sin(theta)],
                      [np.sin(theta),  np.cos(theta)]])
        points = np.matmul(R, points.T)

        #Scale
        c_unscaled = np.sqrt(x_diff*x_diff+y_diff*y_diff)
        points = points/c_unscaled


    def _get_intersection_point(self, xc, yc, b, surface, plot=False):
        # Calculates the point on the surface where the line extending from (xc, yc) with slope of b intersects
        # Uses the secant method to converge in s

        # Start s in the middle of the respective surface
        if surface == "top":
            s0 = 0.24
            s1 = 0.26
        elif surface == "bottom":
            s0 = 0.74
            s1 = 0.76
        elif surface == "leading_edge":
            s0 = 0.49
            s1 = 0.51

        # Initial points on outline
        x0 = self._x_outline(s0)
        y0 = self._y_outline(s0)
        x1 = self._x_outline(s1)
        y1 = self._y_outline(s1)

        # Initial distances
        d0 = self._distance(x0, y0, xc, yc, b)
        d1 = self._distance(x1, y1, xc, yc, b)

        # Secant method
        while abs(d1) > 1e-10:
            
            # Get new estimate in s
            if d1 > 0.2 or (s1 > 0.35 and s1 < 0.65): # Apply some relaxation when we're far away or near the leading edge (to keep from shooting to the other surface)
                s2 = s1-0.2*d1*(s0-s1)/(d0-d1)
            else:
                s2 = s1-d1*(s0-s1)/(d0-d1)

            # Make sure we're in bounds
            if s2 > 1.1:
                s2 = 1-0.01*s2
            if s2 < -0.1:
                s2 = -0.01*s2

            # Get new point
            x2 = self._x_outline(s2)
            y2 = self._y_outline(s2)

            # Get new distance
            d2 = self._distance(x2, y2, xc, yc, b)

            # Plot
            if plot:
                plt.figure()
                s_space = np.linspace(0.0, 1.0, 10000)
                plt.plot(self._x_outline(s_space), self._y_outline(s_space), 'b')
                plt.plot(xc, yc, 'or')
                plt.plot(x0, y0, 'bx')
                plt.plot(x1, y1, 'gx')
                plt.plot(x2, y2, 'rx')
                plt.gca().set_aspect('equal', adjustable='box')
                plt.show()

            # Update for next iteration
            s0 = s1
            d0 = d1
            x0 = x1
            y0 = y1

            s1 = s2
            d1 = d2
            x1 = x2
            y1 = y2

        return x1, y1, s1


    def _distance(self, x0, y0, x, y, b):
        return (-b*x0+y0+b*x-y)/np.sqrt(b*b+1)


    def check_against_NACA(self, naca_des):
        """Checks the error in the camber and thickness against that predicted by the NACA equations. This is recommended as a check for the user
        if unusual geometries are being imported. Checks against the open trailing edge formulation of the NACA equations.

        Parameters
        ----------
        naca_des : str
            NACA designation of the airfoil to compare against as a string. May only be 4-digit series.
        """

        print("Checking estimated thickness and camber against NACA equations for NACA {0}...".format(naca_des))

        # 4-digit series
        if len(naca_des) == 4:

            # Generate true coordinates
            x_space = np.linspace(0.0, 1.0, 10000)
            m = float(naca_des[0])/100
            p = float(naca_des[1])/10
            if p != 0.0:
                y_c_true = np.where(x_space<p, m/p**2*(2*p*x_space-x_space**2), m/(1-p)**2*(1-2*p+2*p*x_space-x_space**2))
            else:
                y_c_true = np.zeros_like(x_space)

            # True thickness
            t = float(naca_des[2:])/100
            t_true = 5*t*(0.2969*np.sqrt(x_space)-0.1260*x_space-0.3516*x_space**2+0.2843*x_space**3-0.1015*x_space**4)

        else:
            raise IOError("Can only compare to NACA 4-digit series. Cannot be {0}.".format(naca_des))

        # Estimate camber
        y_c_est = self._camber_line(x_space)

        # Plot camber
        plt.figure()
        plt.plot(x_space, y_c_true, 'g--', label='True Camber')
        plt.plot(x_space, y_c_est, 'r--', label='Estimated Camber')
        plt.legend()
        plt.gca().set_aspect('equal', adjustable='box')
        plt.show()

        # Estimate thickness
        t_est = self._thickness(x_space)

        # Plot thickness
        plt.figure()
        plt.plot(x_space, t_true, 'g--', label='True Thickness')
        plt.plot(x_space, t_est, 'r--', label='Estimated Thickness')
        plt.legend()
        plt.gca().set_aspect('equal', adjustable='box')
        plt.show()

        with np.errstate(divide='ignore', invalid='ignore'):
            # Camber error
            camber_error = np.abs((y_c_est-y_c_true)/y_c_true)
            max_camber_error = np.max(np.where(np.isfinite(camber_error), camber_error, 0.0))
            print("Max camber error: {0:.5f}%".format(max_camber_error*100))

            # Thickness error
            thickness_error = np.abs((t_est-t_true)/t_true)
            max_thickness_error = np.max(np.where(np.isfinite(thickness_error), thickness_error, 0.0))
            print("Max thickness error: {0:.5f}%".format(max_thickness_error*100))


    def get_CL(self, **kwargs):
        """Returns the coefficient of lift. Note: all parameters can be given as numpy arrays, in which case a numpy array of the coefficient will be returned.
        To do this, all parameter arrays must have only one dimension and must have the same length.

        Parameters
        ----------
        alpha : float, optional
            Angle of attack in radians. Defaults to 0.0.

        Rey : float, optional
            Reynolds number. Defaults to 1000000.

        Mach : float, optional
            Mach number. Defaults to 0.

        trailing_flap_deflection : float, optional
            Trailing flap deflection in radians. Defaults to 0.

        trailing_flap_fraction : float, optional
            Trailing flap fraction of the chord length. Defaults to 0.

        Returns
        -------
        float or ndarray
            Lift coefficient
        """
        
        # Linearized model
        if self._type == "linear":

            # Get params
            alpha = kwargs.get("alpha", 0.0)
            d_f = kwargs.get("trailing_flap_deflection", 0.0)
            c_f = kwargs.get("trailing_flap_fraction", 0.0)

            # Calculate lift coefficient
            if np.array(d_f == 0.0).all() or np.array(c_f == 0.0).all():
                CL = self._CLa*(alpha-self._aL0)
            else:
                delta_a_d_f = self._get_flap_influence(c_f, d_f)
                CL = self._CLa*(alpha-self._aL0+delta_a_d_f)
            
            # Saturate
            with np.errstate(invalid='ignore'):
                if isinstance(CL, np.ndarray):
                    CL = np.where((CL > self._CL_max) | (CL < -self._CL_max), np.sign(CL)*self._CL_max, CL)
                elif CL > self._CL_max or CL < -self._CL_max:
                    CL = np.sign(CL)*self._CL_max

        # Functional model
        elif self._type == "functional":
            CL = self._CL(**kwargs)

        # Generated/imported database
        elif self._type == "database":
            CL = self._get_database_data(0, **kwargs)

        # Fits
        elif self._type == "poly_fit":
            CL = self._get_polynomial_data(0, **kwargs)

        return CL


    def _get_flap_influence(self, c_f, d_f):
        # Returns the influence of the flap on the effective angle of attack
        # From Phillips *Mechanics of Flight* Ch. 1, Sec. 7
        theta_f = np.arccos(2.0*c_f-1.0)
        eps_flap_ideal = 1.0-(theta_f-np.sin(theta_f))/np.pi
        hinge_eff = 3.9598*np.arctan((c_f+0.006527)*89.2574+4.898015)-5.18786
        flap_eff = np.where(np.abs(d_f)>0.19198621771937624, -0.4995016675499485*np.abs(d_f)+1.09589743589744, 1.0)
        return hinge_eff*flap_eff*eps_flap_ideal*d_f


    def get_CD(self, **kwargs):
        """Returns the coefficient of drag. note: all parameters can be given as numpy arrays, in which case a numpy array of the coefficient will be returned.
        to do this, all parameter arrays must have only one dimension and must have the same length.

        Parameters
        ----------
        alpha : float, optional
            Angle of attack in radians. Defaults to 0.0.

        Rey : float, optional
            Reynolds number. Defaults to 1000000.

        Mach : float, optional
            Mach number. Defaults to 0.

        trailing_flap_deflection : float, optional
            Trailing flap deflection in radians. Defaults to 0.

        trailing_flap_fraction : float, optional
            Trailing flap fraction of the chord length. Defaults to 0.

        Returns
        -------
        float or ndarray
            Drag coefficient
        """

        # Linear type
        if self._type == "linear":
            d_f = kwargs.pop("trailing_flap_deflection", 0.0)
            CL = self.get_CL(**kwargs)
            CD_flap = 0.002*np.abs(np.degrees(d_f)) # A *very* rough estimate for flaps
            CD = self._CD0+self._CD1*CL+self._CD2*CL**2+CD_flap

        # Functional model
        elif self._type == "functional":
            CD = self._CD(**kwargs)

        # Generated/imported database
        elif self._type == "database":
            CD = self._get_database_data(1, **kwargs)

        # Fits
        elif self._type == "poly_fit":
            CD = self._get_polynomial_data(1, **kwargs)

        return CD


    def get_Cm(self, **kwargs):
        """Returns the moment coefficient. note: all parameters can be given as numpy arrays, in which case a numpy array of the coefficient will be returned.
        to do this, all parameter arrays must have only one dimension and must have the same length.

        Parameters
        ----------
        alpha : float, optional
            Angle of attack in radians. Defaults to 0.0.

        Rey : float, optional
            Reynolds number. Defaults to 1000000.

        Mach : float, optional
            Mach number. Defaults to 0.

        trailing_flap_deflection : float, optional
            Trailing flap deflection in radians. Defaults to 0.

        trailing_flap_moment_deriv : float or ndarray, optional
            Change in section moment with respect to trailing flap deflection. Defaults to 0.

        trailing_flap_fraction : float, optional
            Trailing flap fraction of the chord length. Defaults to 0.

        Returns
        -------
        float or ndarray
            Moment coefficient
        """

        # Linear type
        if self._type == "linear":

            # Get parameters
            alpha = kwargs.get("alpha", 0.0)
            d_f = kwargs.get("trailing_flap_deflection", 0.0)
            c_f = kwargs.get("trailing_flap_fraction", 0.0)

            # No control deflection
            if np.array(d_f == 0.0).all() or np.array(c_f == 0.0).all():
                Cm = self._CmL0+self._Cma*(alpha-self._aL0)
            else:
                theta_f = np.arccos(2.0*c_f-1.0)
                Cm_df = 0.25*(np.sin(2.0*theta_f)-2.0*np.sin(theta_f))
                Cm = self._CmL0+self._Cma*(alpha-self._aL0)+Cm_df*d_f

        # Functional model
        elif self._type == "functional":
            Cm = self._Cm(**kwargs)

        # Generated/imported database
        elif self._type == "database":
            Cm = self._get_database_data(2, **kwargs)

        # Fits
        elif self._type == "poly_fit":
            Cm = self._get_polynomial_data(2, **kwargs)

        return Cm


    def _get_database_data(self, data_index, **kwargs):
        # Returns an interpolated data point from the database.
        # data_index: 0 = CL, 1 = CD, 2 = Cm

        # Determine size of query
        max_size = 1
        for dof in self._dof_db_order:
            param = kwargs.get(dof, self._dof_defaults[dof])
            if isinstance(param, np.ndarray):
                max_size = max(max_size, param.shape[0])

        # Get params
        param_vals = np.zeros((max_size,self._num_dofs))
        for i, dof in enumerate(self._dof_db_order):
            param_vals[:,i] = kwargs.get(dof, self._dof_defaults[dof])

        # Interpolate
        return_val = interp.griddata(self._normed_ind_vars, self._data[:,self._num_dofs+data_index].flatten(), param_vals/self._data_norms, method='linear').flatten()
        #return_val = interp.griddata(self._data[:,:self._num_dofs], self._data[:,self._num_dofs+data_index].flatten(), param_vals, method='linear').flatten()

        # Check for going out of bounds
        if np.isnan(return_val).any():
            raise DatabaseBoundsError(self.name, np.argwhere(np.isnan(return_val)).flatten(), kwargs)

        # Return
        if max_size == 1:
            return return_val.item()
        else:
            return return_val


    def get_aL0(self, **kwargs):
        """Returns the zero-lift angle of attack, taking flap deflection into account.

        Parameters
        ----------
        Rey : float, optional
            Reynolds number. Defaults to 1000000.

        Mach : float, optional
            Mach number. Defaults to 0.

        trailing_flap_deflection : float, optional
            Trailing flap deflection in radians. Defaults to 0.

        trailing_flap_fraction : float, optional
            Trailing flap fraction of the chord length. Defaults to 0.

        Returns
        -------
        float
            Zero-lift angle of attack
        """

        # Linear airfoil model
        if self._type == "linear":

            # Get params
            d_f = kwargs.get("trailing_flap_deflection", 0.0)
            c_f = kwargs.get("trailing_flap_fraction", 0.0)

            # Calculate lift coefficient
            if np.array(d_f == 0.0).all() or np.array(c_f == 0.0).all():
                aL0 = self._aL0
            else:
                delta_a_d_f = self._get_flap_influence(c_f, d_f)
                aL0 = self._aL0-delta_a_d_f
            
            return aL0

        # Database
        elif self._type == "database" or self._type == "poly_fit" or self._type == "functional":

            # Use secant method in alpha to find a_L0
            # Initialize secant method
            a0 = 0.0
            CL0 = self.get_CL(alpha=a0, **kwargs)
            a0 = np.zeros_like(CL0)
            a1 = np.zeros_like(CL0)+0.01
            CL1 = self.get_CL(alpha=a1, **kwargs)
            a2 = np.zeros_like(CL1)

            # If we're outside the domain of the database, aL0 should be nan
            if a2.size == 1:
                if np.isnan(CL1):
                    a2 = np.nan
            else:
                a2[np.where(np.isnan(CL1))] = np.nan
            
            # Iterate
            np.seterr(invalid='ignore')
            not_converged = np.where(np.array(np.abs(CL1)>1e-10))[0]
            while not_converged.size>0:
                
                # Update estimate
                if a2.size == 1:
                    a2 = (a1-CL1*(a0-a1)/(CL0-CL1))
                else:
                    a2[not_converged] = (a1-CL1*(a0-a1)/(CL0-CL1))[not_converged]
                CL2 = self.get_CL(alpha=a2, **kwargs)

                # Update for next iteration
                a0 = np.copy(a1)
                CL0 = np.copy(CL1)
                a1 = np.copy(a2)
                CL1 = np.copy(CL2)

                # Check convergence
                not_converged = np.where(np.array(np.abs(CL1)>1e-10))[0]

            np.seterr()
            return a2


    def get_CLM(self, **kwargs):
        """Returns the lift slope with respect to Mach number using a forward-difference approximation.

        Parameters
        ----------
        alpha : float, optional
            Angle of attack in radians. Defaults to 0.0.

        Rey : float, optional
            Reynolds number. Defaults to 1000000.

        Mach : float, optional
            Mach number. Defaults to 0.

        trailing_flap_deflection : float, optional
            Trailing flap deflection in radians. Defaults to 0.

        trailing_flap_fraction : float, optional
            Trailing flap fraction of the chord length. Defaults to 0.

        dx : float
            Step size for finite-difference equation. Defaults to 0.05.

        Returns
        -------
        float or ndarray
            Lift slope with respect to Mach number
        """

        # Linear model
        if self._type == "linear":
            return self._CLM

        # Database
        elif self._type == "database" or self._type == "poly_fit" or self._type == "functional":

            # Check the database is dependent on Mach
            if "Mach" not in self._dof_db_order:
                return 0.0

            # Get center Mach value
            dx = kwargs.get("dx", 0.05)
            Mach = kwargs.pop("Mach", 0.0)
            
            # Calculate forward and center points (since we'll often be at M=0 and negative M doesn't work)
            CL1 = self.get_CL(Mach=Mach+dx, **kwargs)
            CL0 = self.get_CL(Mach=Mach, **kwargs)

            return (CL1-CL0)/dx


    def get_CLRe(self, **kwargs):
        """Returns the lift slope with respect to Reynolds number using a backward-difference approximation.

        Parameters
        ----------
        alpha : float, optional
            Angle of attack in radians. Defaults to 0.0.

        Rey : float, optional
            Reynolds number. Defaults to 1000000.

        Mach : float, optional
            Mach number. Defaults to 0.

        trailing_flap_deflection : float, optional
            Trailing flap deflection in radians. Defaults to 0.

        trailing_flap_fraction : float, optional
            Trailing flap fraction of the chord length. Defaults to 0.

        dx : float
            Step size for finite-difference equation. Defaults to 1000.

        Returns
        -------
        float or ndarray
            Lift slope with respect to Reynolds number
        """

        # Linear model
        if self._type == "linear":
            return self._CLRe

        # Database
        elif self._type == "database" or self._type == "poly_fit" or self._type == "functional":

            # Check the database is dependent on Re
            if "Rey" not in self._dof_db_order:
                return 0.0

            # Get center Re value
            dx = kwargs.get("dx", 1000)
            Rey = kwargs.pop("Rey", 1000000)
            
            # Calculate forward and backward points
            CL1 = self.get_CL(Rey=Rey+dx, **kwargs)
            CL0 = self.get_CL(Rey=Rey-dx, **kwargs)

            return (CL1-CL0)/(2*dx)


    def get_CLa(self, **kwargs):
        """Returns the lift slope using a backward-difference approximation.

        Parameters
        ----------
        alpha : float, optional
            Angle of attack in radians. Defaults to 0.0.

        Rey : float, optional
            Reynolds number. Defaults to 1000000.

        Mach : float, optional
            Mach number. Defaults to 0.

        trailing_flap_deflection : float, optional
            Trailing flap deflection in radians. Defaults to 0.

        trailing_flap_fraction : float, optional
            Trailing flap fraction of the chord length. Defaults to 0.

        dx : float, optional
            Step size for finite-difference equation. Defaults to 0.001 radians.

        Returns
        -------
        float or ndarray
            Lift slope
        """

        # Linear model
        if self._type == "linear":
            return self._CLa

        # Database
        elif self._type == "database" or self._type == "poly_fit" or self._type == "functional":

            # Check the database is dependent on alpha
            if "alpha" not in self._dof_db_order:
                return 0.0

            # Get center alpha value
            dx = kwargs.get("dx", 0.001)
            alpha = kwargs.pop("alpha", 0.0)
            
            # Calculate forward and backward points
            CL1 = self.get_CL(alpha=alpha+dx, **kwargs)
            CL0 = self.get_CL(alpha=alpha-dx, **kwargs)

            return (CL1-CL0)/(2*dx)


    def get_thickness(self, x):
        """Returns the thickness normal to the camber line at the specified x location(s).

        Parameters
        ----------
        x : float or ndarray
            x location(s) at which to get the thickness.

        Returns
        -------
        float or ndarray
            Thickness as a percentage of the chord.
        """
        if isinstance(x, float):
            return self._thickness(x).item()
        else:
            return self._thickness(x)


    def get_max_thickness(self):
        """Returns the maximum thickness of the airfoil, divided by the chord length.
        """
        return self._max_thickness


    def get_camber(self, x):
        """Returns the y coordinate(s) of the camber line at the specified x location(s).

        Parameters
        ----------
        x : float or ndarray
            x location(s) at which to get the thickness.

        Returns
        -------
        float or ndarray
            Camber line y coordinate(s) as a percentage of the chord.
        """
        if isinstance(x, float):
            return self._camber_line(x).item()
        else:
            return self._camber_line(x)


    def get_max_camber(self):
        """Returns the maximum camber of the airfoil, divided by the chord length.
        """
        return self._max_camber


    def get_outline_points(self, **kwargs):
        """Returns an array of outline points showing the geometry of the airfoil.

        Parameters
        ----------
        N : int, optional
            The number of outline points to return. This function will not always return exactly this many
            but never more. Defaults to 200.

        cluster : bool, optional
            Whether to cluster points about the leading and trailing edges. Defaults to True.

        trailing_flap_deflection : float, optional
            Trailing flap deflection in radians (positive down). Defaults to zero.

        trailing_flap_fraction : float, optional
            Trailing flap fraction of the chord. Defaults to zero.

        export : str, optional
            If specified, the outline points will be saved to a file. Defaults to no file.

        top_first : bool, optional
            The order of the coordinates when exported. Defaults to going from the trailing edge along the top and
            the around to the bottom.

        close_te : bool, optional
            Whether the top and bottom trailing edge points should be forced to be equal. Defaults to False

        plot : bool, optional
            Whether a plot of the outline points should be displayed once computed. Defaults to False.

        Returns
        -------
        ndarray
            Outline points in airfoil coordinates.
        """

        # Check the geometry has been defined
        if self.geom_specification != "none":

            # Get kwargs
            N = kwargs.get("N", 200)
            cluster = kwargs.get("cluster", True)
            trailing_flap_deflection = kwargs.get("trailing_flap_deflection", 0.0)
            trailing_flap_fraction = kwargs.get("trailing_flap_fraction", 0.0)
            close_te = kwargs.get("close_te", False)
            
            # Zach's method of determining NACA airfoils with deflected parabolic flaps (actually works really well for all of them...)

            # Get flap parameters
            d_f = trailing_flap_deflection
            x_f = 1.0-trailing_flap_fraction
            y_f = self._input_dict.get("trailing_flap_hinge_height", self._camber_line(x_f))
            
            # Calculate distributions
            theta_c = np.linspace(np.pi, -np.pi, N) # Loop over entire airfoil from TE->top->LE->bottom->TE
            if cluster:
                x_c = 0.5*(1.0-np.cos(theta_c))
            else:
                x_c = abs(np.linspace(-1.0, 1.0, N))
            
            # Calculate undeformed camber line and thickness
            y_c = self._camber_line(x_c)
            t = self._thickness(x_c)
            dyc_dx = self._camber_deriv(x_c)
            
            if d_f != 0.0 and x_f < 1.0:
                # Determine which camber points belong to the flap
                flap_ind = np.where(x_c>x_f)

                # Linear flap
                if self._trailing_flap_type == "linear":
                    
                    # Calculate deflected camber line Eqs. (8-10) in "Geometry and Aerodynamic Performance of Parabolic..." by Hunsaker, et al. 2018
                    r = np.sqrt((y_c-y_f)*(y_c-y_f)+(x_c-x_f)*(x_c-x_f))
                    psi = np.arctan((y_c-y_f)/(x_c-x_f))
                    x_c[flap_ind] = x_f+(r*np.cos(d_f-psi))[flap_ind]
                    y_c[flap_ind] = y_f-(r*np.sin(d_f-psi))[flap_ind]
                    dyc_dx[flap_ind] = np.gradient(y_c[flap_ind], x_c[flap_ind], edge_order=2)

                else:
                    # Parabolic flap from "Geometry and Aerodynamic Performance of Parabolic..." by Hunsaker, et al. 2018
                
                    # Calculate the neutral line parameters
                    l_n = np.sqrt(y_f*y_f+(1-x_f)*(1-x_f))
                    phi_n = -np.arctan2(y_f, 1-x_f)
                
                    # Calculate the location of the deflected trailing edge
                    tan_df = np.tan(d_f)
                    R = np.sqrt(4*tan_df*tan_df+1)+np.arcsinh(2*tan_df)/(2*tan_df)
                    E_te = 2.0*l_n/R
                
                    # Find E_p using secant method
                
                    # Constants
                    R_tan_df = R*tan_df
                    R_tan_df2 = R_tan_df*R_tan_df
                    E_0 = ((x_c-x_f)/(1-x_f)*l_n)[flap_ind]
                
                    # Initial guesses
                    E_p0 = E_te*E_0/l_n
                    R0 = E_p0/2*np.sqrt(E_p0**2/l_n**2*R_tan_df2+1)+l_n/(2*R_tan_df)*np.arcsinh(E_p0/l_n*R_tan_df)-E_0
                    E_p1 = E_te*E_0/l_n+0.001
                    R1 = E_p1/2*np.sqrt(E_p1**2/l_n**2*R_tan_df2+1)+l_n/(2*R_tan_df)*np.arcsinh(E_p1/l_n*R_tan_df)-E_0
                
                    # Suppress warnings because an error will often occur within the np.where that has no effect on computation
                    with np.errstate(invalid='ignore'):
                
                        # Iterate
                        while (abs(R1)>1e-10).any():

                            # Update value
                            E_p2 = np.where(np.abs(R0-R1) != 0.0, E_p1-R1*(E_p0-E_p1)/(R0-R1), E_p1)

                            # Get residual
                            R2 = E_p2/2*np.sqrt(E_p2**2/l_n**2*R_tan_df2+1)+l_n/(2*R_tan_df)*np.arcsinh(E_p2/l_n*R_tan_df)-E_0

                            # Update for next iteration
                            E_p0 = E_p1
                            R0 = R1
                            E_p1 = E_p2
                            R1 = R2
                
                    # Store final result
                    E_p = E_p1
                    n_p = -E_p*E_p/E_te*tan_df
                
                    # Calculate deflected neutral line
                    x_p = x_f+E_p*np.cos(phi_n)-n_p*np.sin(phi_n)
                    y_p = y_f+E_p*np.sin(phi_n)+n_p*np.cos(phi_n)
                    y_nl = y_f*(1-(x_c-x_f)/(1.0-x_f))
                    dy_c = (y_c-y_nl)[flap_ind]
                
                    # Calculate deflected camber line
                    C = np.arctan(2*E_p/E_te*tan_df)
                    x_c[flap_ind] = x_p+dy_c*np.sin(C)
                    y_c[flap_ind] = y_p+dy_c*np.cos(C)
                
                    dyc_dx[flap_ind] = (dyc_dx[flap_ind] - 2*E_p*tan_df/E_te) / (1 + 2*E_p*tan_df/E_te*dyc_dx[flap_ind])
                
            # Outline points
            X = x_c-t*np.sin(np.arctan(dyc_dx))*np.sign(theta_c)
            Y = y_c+t*np.cos(np.arctan(dyc_dx))*np.sign(theta_c)

            # Trim overlapping points from linear flap deflection
            if self._trailing_flap_type == "linear" and d_f != 0.0 and x_f < 1.0:

                # Get indices of top and bottom points
                top_ind = theta_c > 0.0
                bot_ind = theta_c <= 0.0

                # Split points into top and bottom
                X_t = X[top_ind]
                Y_t = Y[top_ind]
                X_b = X[bot_ind]
                Y_b = Y[bot_ind]

                # Find the point on the surface where the hinge breaks
                # These equations determine the slope of the line bisecting the angle between the camber line before the flap
                # and the camber line of the flap
                psi_prime = np.pi+np.arctan(self._camber_deriv(x_f)) # Angle to the camber line before the flap
                d_f_prime = -d_f+np.arctan(self._camber_deriv(x_f)) # Angle to the camber line after the flap
                phi = 0.5*(psi_prime+d_f_prime)
                b = np.tan(phi)
                x_t_break, y_t_break, _ = self._get_intersection_point(x_f, y_f, b, "top")
                x_b_break, y_b_break, _ = self._get_intersection_point(x_f, y_f, b, "bottom")

                # Trim overlapping points off of both surfaces
                X_b, Y_b, num_trimmed_from_bot = self._trim_surface(X_b, Y_b, "forward")
                X_t, Y_t, num_trimmed_from_top = self._trim_surface(X_t, Y_t, "backward")

                # Check if we need to fill anything in so the number of outline points remains the same
                if num_trimmed_from_bot>0:
                    r_t = self._get_cart_dist(x_t_break, y_t_break, x_f, y_f)
                    X_t, Y_t = self._fill_surface(X_t, Y_t, x_f, y_f, r_t, x_t_break, num_trimmed_from_bot, "backward")

                if num_trimmed_from_top>0:
                    r_b = self._get_cart_dist(x_b_break, y_b_break, x_f, y_f)
                    X_b, Y_b = self._fill_surface(X_b, Y_b, x_f, y_f, r_b, x_b_break, num_trimmed_from_top, "forward")

                # Concatenate top and bottom points
                X = np.concatenate([X_t, X_b])
                Y = np.concatenate([Y_t, Y_b])

            # Make sure the trailing edge is sealed
            if close_te:
                x_te = 0.5*(X[0]+X[-1])
                y_te = 0.5*(Y[0]+Y[-1])
                X[0] = x_te
                Y[0] = y_te
                X[-1] = x_te
                Y[-1] = y_te

            # Plot result
            if kwargs.get("plot", False):
                plt.figure()
                plt.plot(X, Y)
                #plt.plot(x_t_break, y_t_break, 'rx')
                #plt.plot(x_b_break, y_b_break, 'rx')
                #plt.plot(x_f, y_f, 'rx')
                plt.plot(x_c, y_c, 'r--')
                plt.xlabel('x')
                plt.ylabel('y')
                plt.title(self.name)
                plt.gca().set_aspect('equal', adjustable='box')
                plt.show()

            # Concatenate x and y
            outline_points = np.concatenate([X[:,np.newaxis], Y[:,np.newaxis]], axis=1)
            if not kwargs.get("top_first", True):
                outline_points = outline_points[::-1,:]
                    
            # Save to file
            export = kwargs.get("export", None)
            if export is not None:
                np.savetxt(export, outline_points, fmt='%10.8f')

            return outline_points

        else:
            raise RuntimeError("The geometry has not been defined for airfoil {0}. Outline points cannot be generated.".format(self.name))


    def _trim_surface(self, X, Y, direction):
        # Trims any points within a region of doubling back in x

        # Loop through points
        trim_indices = []
        rev = False
        fwd = False

        # Determine direction
        indices = range(X.shape[0])
        if direction == "backward":
            indices = indices[::-1]
        
        # Loop through points
        trim_indices = []
        i_prev = 0
        for i in indices:
            
            # Skip first third of the section so we don't end up trimming off the nose
            if X[i] < 0.3:
                continue

            # Check if we've started going backwards
            if not rev and X[i] < X[i_prev]:
                rev = i_prev

            # Check if we've started going forward again
            if rev and not fwd and X[i] > X[i_prev]:
                fwd = i_prev
                break

            i_prev = i
        
        # Trim and insert
        if rev and fwd:

            # Determine where to trim
            if direction == "forward":
                trim_indices = list(range(rev, fwd+1))
            else:
                trim_indices = list(range(fwd, rev+1))

            # Trim
            X = np.delete(X, trim_indices)
            Y = np.delete(Y, trim_indices)

            return X, Y, len(trim_indices)
        
        else:
            return X, Y, 0



    def _fill_surface(self, X, Y, x_h, y_h, r, x_break, num_points, direction):
        # Fills in num_points along the arc defined by x_h, y_h, and r

        # Determine direction
        indices = range(X.shape[0])
        if direction == "backward":
            indices = indices[::-1]

        # Find the two points we need to fill in between
        for i in indices:
            
            # Skip first third of the section
            if X[i] < 0.3:
                continue

            if X[i] > x_break:
                fill_start = i-1
                fill_stop = i
                break

        # No filling needed, apparently...
        else:
            return X, Y

        # Get angles from the hinge point to the start and stop points
        theta0 = math.atan2(Y[fill_start]-y_h, X[fill_start]-x_h)
        theta1 = math.atan2(Y[fill_stop]-y_h, X[fill_stop]-x_h)

        # Find fill in points
        theta_fill = np.linspace(theta0, theta1, num_points+2)[1:-1]
        x_fill = x_h+r*np.cos(theta_fill)
        y_fill = y_h+r*np.sin(theta_fill)

        return np.insert(X, fill_stop, x_fill), np.insert(Y, fill_stop, y_fill)


    def _get_closest_point_on_surface(self, x, y, surface):
        # Finds the point on the surface of the airfoil which is closest to the given point using Golden section search
        # Returns the coordinates and the radius from the given point

        # Decide where to start in s
        if surface == "top":
            s0 = 0.0
            s3 = 0.5
        else:
            s0 = 0.5
            s3 = 1.0

        # Get Golden ratio
        R = 2.0/(1.0+math.sqrt(5.0))

        # Loop until interval converges
        while abs(s0-s3)>1e-10:
            
            # Get interior points
            diff = s3-s0
            s1 = s3-diff*R
            s2 = s0+diff*R

            # Calculate points
            x1 = self._x_outline(s1)
            y1 = self._y_outline(s1)
            x2 = self._x_outline(s2)
            y2 = self._y_outline(s2)
    
            # Calculate distances
            d1 = self._get_cart_dist(x, y, x1, y1)
            d2 = self._get_cart_dist(x, y, x2, y2)

            # Check
            if d1 < d2:
                s3 = s2
            else:
                s0 = s1

        return x1, y1, d1


    def _get_cart_dist(self, x0, y0, x1, y1):
        x_diff = x0-x1
        y_diff = y0-y1
        return math.sqrt(x_diff*x_diff+y_diff*y_diff)


    def generate_database(self, **kwargs):
        """Makes calls to Xfoil to calculate CL, CD, and Cm as a function of each given degree of freedom.

        Parameters
        ----------
        degrees_of_freedom : dict
            A dict specifying which degrees of freedom the database should perturb. Allowable degrees of 
            freedom are "alpha", "Rey", "Mach", "trailing_flap_deflection", and "trailing_flap_fraction".

            Each key should be one of these degrees of freedom. To specify a range for the degree of freedom,
            a dictionary with the following keys should be given:

                "range" : list
                    The lower and upper limits for this DOF.

                "steps" : int
                    The number of points in the range to interrogate.

                "index" : int
                    Index of the column for this degree of freedom in the database.

<<<<<<< HEAD
            If instead of perturbing a variable, you want the database to be evaluated at a constant value of
            that variable, a float should be given instead of a dictionary. That variable will then not be considered
            a degree of freedom of the database and will not appear in the database.
            
            An example is shown below:

                dofs = {
                    "alpha" : {
                        "range" : [math.radians(-15.0), math.radians(15.0)],
                        "steps" : 21,
                        "index" : 1
                    },
                    "Rey" : 2900000.0,
                    "trailing_flap_deflection" : {
                        "range" : [math.radians(-20.0), math.radians(20.0)],
                        "steps" : 1,
                        "index" : 0
                    },
                    "trailing_flap_fraction" : 0.25
                }

            The above input will run the airfoil through angles of attack from -15 to 15 degrees at a Reynolds number
            of 2900000.0 and through flap deflections from -20 to 20 degrees with a chord fraction of 25%.
=======
                "log_step" : bool, optional
                    Whether the steps in this dof should be spaced linearly (False) or logarithmically
                    (True). Defaults to False.

            If a float, the degree of freedom is assumed to be constant at that value.
>>>>>>> 648eb55f
            
            If not specified, each degree of freedom defaults to the following:

                "alpha" : 0.0

                "Rey" : 1000000.0

                "Mach" : 0.0

                "trailing_flap_deflection" : 0.0

                "trailing_flap_fraction" : 0.0

            Please note that all angular degreees of freedom are in radians, rather than degrees.

            Currently, the number of steps in Reynolds number multiplied by the number of steps in Mach number
            may not exceed 12. This is due to internal limitations in Xfoil. However, due to the weak dependence
            of airfoil properties on Reynolds number, we do not expect this to be a great hinderance.

        N : int, optional
            Number of panel nodes for Xfoil to use. Defaults to 200.

        max_iter : int, optional
            Maximum iterations for Xfoil. Defaults to 100.

        x_trip : float or list, optional
            x location, non-dimensionalized by the chord length, of the boundary layer trip position. This is 
            specified for the top and bottom of the airfoil. If a float, the value is the same for the top
            and the bottom. If a list, the first list element is the top trip location and the second list element
            is the bottom trip location. Defaults to 1.0 for both.

        N_crit : float or list, optional
            Critical amplification exponent for the boundary layer in Xfoil. If a float, the value is the same for
            the top and the bottom. If a list, the first list element is for the top and the second list element is
            for the bottom. Defaults to 9.0 for both.

        update_type : bool, optional
            Whether to update the airfoil to use the newly computed database for calculations. Defaults to True.

        show_xfoil_output : bool, optional
            Display whatever Xfoil prints out. Defaults to False.

        verbose : bool, optional
            Defaults to True
        """

        # Set up lists of independent vars
        xfoil_args = {}
        self._dof_db_cols = {}
        num_total_runs = 1
        for dof, params in kwargs.pop("degrees_of_freedom", {}).items():
            if dof not in self._allowable_dofs:
                raise IOError("{0} is not an allowable DOF.".format(dof))
            vals, column_index = self._setup_ind_var(params)
            xfoil_args[dof] = vals
            num_total_runs *= len(vals)
            if column_index is not None:
                self._dof_db_cols[dof] = column_index

        # Get coefficients
        CL, CD, Cm = self.run_xfoil(**xfoil_args, **kwargs)

        # Determine the rows and cols in the database; each independent var and coefficient is a column to be iterpolated using scipy.interpolate.griddata
        self._num_dofs = len(list(self._dof_db_cols.keys()))
        num_cols = 3+self._num_dofs
        num_rows = CL.size-np.count_nonzero(np.isnan(CL))
        dof_sorted = sorted(self._dof_db_cols.items(), key=operator.itemgetter(1))
        self._dof_db_order = [x[0] for x in dof_sorted]

        # Arrange into 2D database
        self._data = np.zeros((num_rows, num_cols))
        database_row = 0
        coef_shape = CL.shape

        for i in range(coef_shape[0]):
            for j in range(coef_shape[1]):
                for k in range(coef_shape[2]):
                    for l in range(coef_shape[3]):
                        for m in range(coef_shape[4]):

                            # Check for nan
                            if np.isnan(CL[i,j,k,l,m]):
                                continue

                            # Append independent vars to database
                            for n, dof in enumerate(self._dof_db_order):
                                if dof == "alpha":
                                    ind = i
                                elif dof == "Rey":
                                    ind = j
                                elif dof == "Mach":
                                    ind = k
                                elif dof == "trailing_flap_deflection":
                                    ind = l
                                else:
                                    ind = m
                                self._data[database_row,n] = xfoil_args[dof][ind]
                        
                            # Append coefficients
                            self._data[database_row,self._num_dofs] = CL[i,j,k,l,m]
                            self._data[database_row,self._num_dofs+1] = CD[i,j,k,l,m]
                            self._data[database_row,self._num_dofs+2] = Cm[i,j,k,l,m]

                            database_row += 1

        # Sort by columns so the first column is perfectly in order
        dtype = ",".join(['i8' for i in range(num_cols)])
        for i in range(self._num_dofs,-1,-1):
            self._data = self._data[self._data[:,i].argsort(axis=0, kind='stable')] # 'stable' option is necessary to maintain ordering of columns not being actively sorted

        # Let the user know how much of the design space we actually got results for
        if kwargs.get("verbose", True):
            percent_success = round(self._data.shape[0]/num_total_runs*100, 2)
            print("\nDatabase generation complete.")
            print("Convergent results obtained from Xfoil for {0}% of the requested points.".format(percent_success))

        # Update type
        if kwargs.get("update_type", True):
            self.set_type("database")


    def _setup_ind_var(self, input_dict):
        # Sets up a range of independent variables

        # Constant value
        if isinstance(input_dict, float):
            lower = input_dict
            upper = input_dict
            N = 1
            index = None

        # Range
        else:
            limits = input_dict.get("range")
            lower = limits[0]
            upper = limits[1]
            N = input_dict.get("steps")
            index = input_dict.get("index", None)
            log_step = input_dict.get("log_step", False)
        
        if log_step:
            return list(np.logspace(np.log10(lower), np.log10(upper), N)), index
        else:
            return list(np.linspace(lower, upper, N)), index


    def export_database(self, **kwargs):
        """Exports the database generated by generate_database().

        Parameters
        ----------
        filename : str
            File to export the database to.
        """

        filename = kwargs.get("filename")

        # Check the database is there
        if hasattr(self, "_data"):

            # Create header
            header = []

            # Add degrees of freedom
            for dof in sorted(self._dof_db_cols.items(), key=operator.itemgetter(1)):
                header.append("{:<25s}".format(dof[0]))

            # Add coefficients
            header.append("{:<25s}".format('CL'))
            header.append("{:<25s}".format('CD'))
            header.append("{:<25s}".format('Cm'))
            header = " ".join(header)

            # Export
            with open(filename, 'w') as db_file:
                np.savetxt(db_file, self._data, '%25.10E', header=header)
        else:
            raise RuntimeError("No database has been generated for airfoil {0}. Please create a database before exporting.".format(self.name))


    def import_database(self, **kwargs):
        """Imports the specified database.

        Parameters
        ----------
        filename : str
            File to import the database from

        update_type : bool, optional
            Whether to update the airfoil to use the newly imported database for calculations. Defaults to True.
        """

        filename = kwargs.get("filename")

        # Load data from file
        with open(filename, 'r') as db_file:
            self._data = np.loadtxt(db_file)

        # Determine the column indices
        with open(filename, 'r') as db_file:
            header = db_file.readline().strip('#')
        self._dof_db_cols = {}
        self._num_dofs = 0
        for i, col_name in enumerate(header.split()):

            # Stop once we get to coefficient columns
            if col_name == "CL":
                break

            # Add
            self._dof_db_cols[col_name] = i
            self._num_dofs += 1

        # Figure out the order of the columns in the database
        dof_sorted = sorted(self._dof_db_cols.items(), key=operator.itemgetter(1))
        self._dof_db_order = [x[0] for x in dof_sorted]

        # Update type
        if kwargs.get("update_type", True):
            self.set_type("database")


    def run_xfoil(self, **kwargs):
        """Calls Xfoil and extracts the aerodynamic coefficients at the given state.

        Parameters
        ----------
        alpha : float or list of float
            Angle(s) of attack to calculate the coefficients at in radians. Defaults to 0.0.

        Rey : float or list of float
            Reynolds number(s) to calculate the coefficients at. Defaults to 1000000.

        Mach : float or list of float
            Mach number(s) to calculate the coefficients at. Defaults to 0.0.

        trailing_flap_deflection : float or list of float
            Flap deflection(s) to calculate the coefficients at in radians. Defaults to 0.0.

        trailing_flap_fraction : float or list of float
            Flap fraction(s) to calculate the coefficients at in radians. Defaults to 0.0.

        N : int, optional
            Number of panels for Xfoil to use. Defaults to 200.

        max_iter : int, optional
            Maximum iterations for Xfoil. Defaults to 100.

        x_trip : float or list, optional
            x location, non-dimensionalized by the chord length, of the boundary layer trip position. This is 
            specified for the top and bottom of the airfoil. If a float, the value is the same for the top
            and the bottom. If a list, the first list element is the top trip location and the second list element
            is the bottom trip location. Defaults to 1.0 for both.

        xycm : list, optional
            x-y coordinates, non-dimensionalized by the chord length, of the reference point for determining the
            moment coefficient. Defaults to the quater-chord.

        N_crit : float or list, optional
            Critical amplification exponent for the boundary layer in Xfoil. If a float, the value is the same for
            the top and the bottom. If a list, the first list element is for the top and the second list element is
            for the bottom. Defaults to 9.0 for both.

        show_xfoil_output : bool, optional
            Display whatever Xfoil outputs from the command line interface. Defaults to False.

        verbose : bool, optional

        Returns
        -------
        CL : ndarray
            Coefficient of lift. First dimension will match the length of alpha, second will match Rey, etc.

        CD : ndarray
            Coefficient of drag. Dimensions same as CL.

        Cm : ndarray
            Moment coefficient. Dimensions same as CL.
        """
        N = kwargs.get("N", 200)
        max_iter = kwargs.get("max_iter", 100)
        verbose = kwargs.get("verbose", True)
        show_xfoil_output = kwargs.get("show_xfoil_output", False)
        x_trip = kwargs.get("x_trip", [1.0, 1.0])
        xycm = kwargs.get("xycm", [0.25, 0.0])
        if isinstance(x_trip, float):
            x_trip = [x_trip, x_trip]
        N_crit = kwargs.get("N_crit", [9.0, 9.0])
        if isinstance(N_crit, float):
            N_crit = [N_crit, N_crit]

        # Get states
        # Angle of attack
        alphas = kwargs.get("alpha", [self._dof_defaults["alpha"]])
        if isinstance(alphas, float):
            alphas = [alphas]
        first_dim = len(alphas)
    
        # Reynolds number
        Reys = kwargs.get("Rey", [self._dof_defaults["Rey"]])
        if isinstance(Reys, float):
            Reys = [Reys]
        second_dim = len(Reys)

        # Mach number
        Machs = kwargs.get("Mach", [self._dof_defaults["Mach"]])
        if isinstance(Machs, float):
            Machs = [Machs]
        third_dim = len(Machs)

        # Flap deflections
        delta_fts = kwargs.get("trailing_flap_deflection", [self._dof_defaults["trailing_flap_deflection"]])
        if isinstance(delta_fts, float):
            delta_fts = [delta_fts]
        fourth_dim = len(delta_fts)

        # Flap fractions
        c_fts = kwargs.get("trailing_flap_fraction", [self._dof_defaults["trailing_flap_fraction"]])
        if isinstance(c_fts, float):
            c_fts = [c_fts]
        fifth_dim = len(c_fts)

        # Initialize coefficient arrays
        CL = np.empty((first_dim, second_dim, third_dim, fourth_dim, fifth_dim))
        CD = np.empty((first_dim, second_dim, third_dim, fourth_dim, fifth_dim))
        Cm = np.empty((first_dim, second_dim, third_dim, fourth_dim, fifth_dim))
        CL[:] = np.nan
        CD[:] = np.nan
        Cm[:] = np.nan

        # Clean up from previous iterations
        dir_list = os.listdir()
        for item in dir_list:
            if os.path.isfile(item) and ".pacc" in item or ".geom" in item:
                os.remove(item)


        # Loop through flap deflections and fractions
        if verbose:
            print("Running Xfoil...")
            print("{0:>25}{1:>25}{2:>25}".format("Percent Complete", "Flap Deflection [deg]", "Flap Fraction"))
            print(''.join(['-']*75))


        num_xfoil_runs = fourth_dim*fifth_dim
        for l, delta_ft in enumerate(delta_fts):
            for m, c_ft in enumerate(c_fts):
                
                # Clear pacc file list
                pacc_files = []
            
                # Export geometry
                outline_points = "a_{0:1.6f}_{1:1.6f}.geom".format(delta_ft, c_ft)
                #outline_points = os.path.abspath("xfoil_geom_{0:1.6f}.geom".format(delta_ft))
                self.get_outline_points(N=N, trailing_flap_deflection=delta_ft, trailing_flap_fraction=c_ft, export=outline_points, close_te=False)

                # Display update
                if verbose:
                    percent_complete = round((l*fifth_dim+m)/(num_xfoil_runs)*100)
                    print("{0:>24}%{1:>25}{2:>25}".format(percent_complete, math.degrees(delta_ft), c_ft))

                # Loop through Reynolds number
                for Re in Reys:

                    # Initialize xfoil execution
                    with sp.Popen(['xfoil'], stdin=sp.PIPE, stdout=sp.PIPE) as xfoil_process:

                        commands = []

                        # Read in geometry
                        commands += ['LOAD {0}'.format(outline_points),
                                     '{0}'.format(self.name)]

                        # Set panelling ratio and let Xfoil makes its own panels
                        commands += ['PPAR',
                                     'N',
                                     '{0}'.format(N),
                                     'T',
                                     '1',
                                     '',
                                     '']

                        # Set moment reference point
                        commands += ['XYCM',
                                     str(xycm[0]),
                                     str(xycm[1])]

                        # Set viscous mode
                        commands += ['OPER',
                                     'VISC',
                                     '']
                        pacc_index = 0

                        # Set boundary layer parameters
                        commands += ['VPAR',
                                     'Xtr',
                                     str(x_trip[0]),
                                     str(x_trip[1]),
                                     'NT',
                                     str(N_crit[0]),
                                     'NB',
                                     str(N_crit[1]),
                                     '',
                                     '']

                        # Loop through Mach numbers
                        for M in Machs:

                            # Polar accumulation file
                            file_id = str(np.random.randint(0, 10000))
                            pacc_file = "xfoil_results_{0}.pacc".format(file_id)
                            pacc_files.append(pacc_file)

                            # Set Mach, Reynolds number, iteration limit, and polar accumulation
                            commands += ['OPER',
                                        'RE',
                                        str(Re),
                                        'MACH',
                                        str(M),
                                        'ITER {0}'.format(max_iter),
                                        'PACC',
                                        pacc_file,
                                        '']

                            # Sweep from 0 aoa up
                            zero_ind = np.argmin(np.abs(alphas))
                            if zero_ind != len(alphas)-1:
                                for a in alphas[zero_ind:]:
                                    commands.append('ALFA {0:1.6f}'.format(math.degrees(a)))
                            
                            # Reset solver
                            commands.append('INIT')

                            # Sweep from 0 aoa down
                            if zero_ind != 0:
                                for a in alphas[zero_ind-1::-1]:
                                    commands.append('ALFA {0:1.6f}'.format(math.degrees(a)))
                            
                            # Reset solver
                            commands.append('INIT')

                            # End polar accumulation
                            commands += ['PACC {0}'.format(pacc_index),
                                         '']
                            pacc_index += 1

                        # Finish commands
                        commands += ['',
                                     'QUIT']

                        # Run Xfoil
                        xfoil_input = '\r'.join(commands).encode('utf-8')
                        response = xfoil_process.communicate(xfoil_input)

                        # Show output
                        if show_xfoil_output:
                            print(response[0].decode('utf-8'))
                            if response[1] is not None:
                                print(response[1].decode('utf-8'))

                # Clean up geometry
                os.remove(outline_points)

                # Read in files and store arrays
                for filename in pacc_files:

                    # Read in file
                    try:
                        alpha_i, CL_i, CD_i, Cm_i, Re_i, M_i = self.read_pacc_file(filename)
                    except FileNotFoundError:
                        warnings.warn("Couldn't find results file {0}. Usually an indication of Xfoil crashing.".format(filename))
                        continue

                    # Determine the Reynolds and Mach indices
                    j = min(range(len(Reys)), key=lambda i: abs(Reys[i]-Re_i))

                    k = min(range(len(Machs)), key=lambda i: abs(Machs[i]-M_i))

                    # Loop through alphas
                    i_true = 0
                    for i_iter, alpha in enumerate(alpha_i):

                        # Line up with our original independent alpha, as Xfoil does not output a non-converged result
                        i_true = min(range(len(alphas)), key=lambda i: abs(alphas[i]-alpha))

                        CL[i_true,j,k,l,m] = CL_i[i_iter]
                        CD[i_true,j,k,l,m] = CD_i[i_iter]
                        Cm[i_true,j,k,l,m] = Cm_i[i_iter]

                    # Interpolate missing values
                    for i, alpha in enumerate(alpha_i):
                        if np.isnan(CL[i,j,k,l,m]): # Result did not converge

                            # Mid-value
                            if i != 0 and i != len(alpha_i)-1:
                                weight = (alpha_i[i+1]-alpha)/(alpha_i[i+1]-alpha_i[i-1])
                                CL[i,j,k,l,m] = CL[i-1,j,k,l,m]*(1-weight)+CL[i+1,j,k,l,m]*weight
                                CD[i,j,k,l,m] = CD[i-1,j,k,l,m]*(1-weight)+CD[i+1,j,k,l,m]*weight
                                Cm[i,j,k,l,m] = Cm[i-1,j,k,l,m]*(1-weight)+Cm[i+1,j,k,l,m]*weight

                    # Clean up polar files
                    os.remove(filename)

        return CL, CD, Cm


    def read_pacc_file(self, filename):
        """Reads in and formats an Xfoil polar accumulation file.

        Parameters
        ----------
        filename : str
            File to read in.

        Returns
        -------
        alpha : list
            List of angles of attack from the accumulation polar.

        CL : list
            Coefficient of lift at each alpha.

        CD : list
            Coefficient of drag at each alpha.
        
        Cm : list
            Moment coefficient at each alpha.

        Re : float
            Reynolds number for the polar.

        M : float
            Mach number for the polar.
        """

        # Open file
        with open(filename, 'r') as file_handle:

            # Read in line by line
            lines = []
            line = file_handle.readline()
            while line:
                lines.append(line)
                line = file_handle.readline()

        # Find Mach and Reynolds number
        mr_line = lines[8].split()
        M = float(mr_line[2])
        Re = float(''.join(mr_line[5:8]))

        # Collect alpha and coefficients
        alpha = []
        CL = []
        CD = []
        Cm = []
        for line in lines[12:]:
            split_line = line.split()
            alpha.append(math.radians(float(split_line[0])))
            CL.append(float(split_line[1]))
            CD.append(float(split_line[2]))
            Cm.append(float(split_line[4]))

        # Sort in alpha
        sorted_indices = np.argsort(alpha)
        alpha = np.array(alpha)[sorted_indices]
        CL = np.array(CL)[sorted_indices]
        CD = np.array(CD)[sorted_indices]
        Cm = np.array(Cm)[sorted_indices]

        return alpha, CL, CD, Cm, Re, M


    def _create_filled_database(self):
        # Fills in missing values in the database to make it a consistent d-dimensional array.

        # Initialize storage for independent vars
        self._dof_filled = []
        for i in range(self._num_dofs):
            self._dof_filled.append([])

        # Gather independent vars
        for i in range(self._data.shape[0]):
            for j in range(self._num_dofs):

                # Check if the value is already there
                if not self._data[i,j] in self._dof_filled[j]:
                    self._dof_filled[j].append(self._data[i,j])

        # Sort independent vars and initialize filled array
        shape = []
        for dof in self._dof_filled:
            dof.sort()
            shape.append(len(dof))
        filled_CL = np.zeros(tuple(shape))
        filled_CD = np.zeros(tuple(shape))
        filled_Cm = np.zeros(tuple(shape))
        N = filled_CL.size

        # Create grid of independent vars
        raw_grid = np.meshgrid(*self._dof_filled)

        # Parse independent vars for passing to getters
        params = {}
        for i, dof in enumerate(self._dof_db_order):
            params[dof] = raw_grid[i].flatten()

        # Fill in values
        filled_CL_view = filled_CL.reshape(N)
        filled_CL_view[:] = self.get_CL(**params)
        filled_CD_view = filled_CD.reshape(N)
        filled_CD_view[:] = self.get_CD(**params)
        filled_Cm_view = filled_Cm.reshape(N)
        filled_Cm_view[:] = self.get_Cm(**params)

        # Huh. Turns out I don't actually need this, so I'm not going to bother developing it further. But I'll keep it here in case it becomes useful


    def generate_polynomial_fit(self, **kwargs):
        """Generates a set of multivariable polynomials using least-squares regression to approximate the database.
        Note: This airfoil must have a database already for fits to be created.

        Parameters
        ----------
        CL_degrees : dict or str, optional
            If dict, order of fit polynomial for the coefficient of lift for each degree of freedom,
            formatted as

            {
                "<DOF1_NAME>" : <ORDER>,
                "<DOF2_NAME>" : <ORDER>,
                ...
            }

            Orders must be integers. Defaults to 1 for any not specified.

            Can also be specified as "auto". In this case, the fit degrees will be determined automatically
            using the method described in Morelli, "Global Nonlinear Aerodynamic Modeling Using
            Multivariate Orthogonal Functions," Journal of Aircraft, 1995. The algorithm tried to minimize
            the RMS error between the data and the prediction while also minimizing the degree of the fit. 
            This will automatically determine the fit order for each degree of freedom.

        CD_degrees : dict, optional
            Same as CL_degrees.

        Cm_degrees : dict, optional
            Same as CL_degrees.

        CL_kwargs : dict, optional
            keyword arguments sent to the CL polynomial fit function
            
            When CL_degrees is specified as "auto" then CL_kwargs can be
            
                "max_order" : int, optional
                    gives the max order of polynomial for any one of the independent varialbes
                    to try. Defaults to 6.
                "tol" : float, optional
                    Gives the cut-off value for any polynomial coefficient to not be included
                    in the final results. If a coefficient has an absolute value below tol,
                    it won't be included. Defaults to 1e-12.
                "sigma" : float, optional
                    value used to determine the trade off between how good of a fit to perform
                    and how many terms to keep. Defaults to None, which causes the function to
                    calculate sigma automatically using the mean squared of the difference of
                    the independent variable values with respect to the mean independent
                    variable value of the dataset
                "sigma_multiplier" : float, optional
                    term multiplied onto sigma to change it's value. Allows using a multiple
                    of the automatically determined sigma value. Defaults to 1.
            
            Otherwise CL_kwargs could be
            
                "interaction" : boolean, optional
                    value with default set to True. This variable determines whether or not
                    interaction terms are included in the fit function. If set to True,
                    interaction terms up the max order for each independent variable are
                    included, i.e. if Nvec = [3,2] then the highest interaction term included
                    is x_1^3*x_2^2. Specific interaction terms can be omitted using the
                    constraints input
                "sym" : list, optional
                    Defaults to an empty list. If used, the length should be V and each element
                    should contain a boolean, True or False. The ith element determines if the
                    ith independent variable is symmetric either even or odd, which is
                    determined by the order given in Nvec. This will also remove the
                    cooresponding interaction terms if they are enabled.
                "sym_same" : list, optional
                    Defaults as an empty list. If used, the entries in the list should be
                    tuples with two integers. The integers represent the independent variables
                    that the "same" symmetry condition will be applied. The "same" symmetry
                    ensures all interaction terms with exponents of the two independent
                    variables that are either odd-odd or even-even to be forced to zero
                "sym_diff" : = list, optional
                    Defaults as an empty list. Similar to "sym_same" except it enforces the
                    "diff" symmetry condition which ensures all interaction terms with exponents
                    of the two independent variables that are either odd-even or even-odd to be
                    forced to zero
                "zeroConstraints" : list, optional
                    Defaults as an empty list. Entries in the list contain integer tuples of
                    length V. The integer values represent the powers of the independent variables
                    whose coefficient will be forced to 0 before the best fit calculations are
                    performed, allowing the user to omit specific interaction terms or regular
                    polynomial terms
                "constraints" : list, optional
                    Defaults to an empty list. Entries in the list contain tuples of length 2.
                    The first entry is a list of integers that represent the powers of the
                    independent variables whose coefficient will then be forced to be equal to the
                    second entry in the tuple, which should be a float.
                "percent" : boolean, optional
                    Default set to False. When set to True the least squares is performed on the
                    percent error squared. This option should not be used if y contains any zero
                    or near zero values, as this might cause a divide by zero error.
                "weighting" : function, optional
                    Defaults to None. If given, weighting should be a function that takes as
                    arguments x, y, and p where x and y are the independent and dependent
                    variables defined above and p is the index representing a certain data point.
                    weighting should return a 'weighting factor' that determines how important
                    that datapoint is. Returning a '1' weights the datapoint normally.
        
        CD_kwargs : dict, optional
            Same as CL_kwargs

        Cm_kwargs : dict, optional
            Same as CL_kwargs

        update_type : bool, optional
            Whether to update the airfoil to use the newly computed polynomial fits for calculations. Defaults to True.

        verbose : bool, optional
        """

        # Check for database
        if not hasattr(self, "_data"):
            raise RuntimeError("No database found! Please generate or import a database before trying to create polynomial fits.")

        # Determine what the maximum fit order is for autoPolyFit
        CL_degrees = kwargs.pop("CL_degrees", {})
        CD_degrees = kwargs.pop("CD_degrees", {})
        Cm_degrees = kwargs.pop("Cm_degrees", {})
        CL_kwargs  = kwargs.pop("CL_kwargs", {})
        CD_kwargs  = kwargs.pop("CD_kwargs", {})
        Cm_kwargs  = kwargs.pop("Cm_kwargs", {})
        verbose = kwargs.pop('verbose', True)
        if verbose: print('Generating Polynomial Fits for airfoil {}'.format(self.name))
        CL_kwargs['verbose'] = verbose
        CD_kwargs['verbose'] = verbose
        Cm_kwargs['verbose'] = verbose

        # CL
        if verbose: print('Performing CL curve fit')
        if CL_degrees=="auto":
            self._CL_poly_coefs, self._CL_degrees, self._CLfit_R2 = autoPolyFit(self._data[:,:self._num_dofs], self._data[:, self._num_dofs], **CL_kwargs)

        elif isinstance(CL_degrees, dict):

            # Sort fit degrees
            self._CL_degrees = []
            for dof in self._dof_db_order:
                self._CL_degrees.append(CL_degrees.get(dof, 1))

            # Generate
            self._CL_poly_coefs, self._CLfit_R2 = multivariablePolynomialFit(self._CL_degrees, self._data[:,:self._num_dofs], self._data[:, self._num_dofs], **CL_kwargs)

        else:
            raise IOError("Fit degree specification must be 'auto' or type(dict). Got {0} type {1}.".format(CL_degrees, type(CL_degrees)))
        
        # CD
        if verbose: print('Performing CD curve fit')
        if CD_degrees=="auto":
            self._CD_poly_coefs, self._CD_degrees, self._CDfit_R2 = autoPolyFit(self._data[:,:self._num_dofs], self._data[:,self._num_dofs+1], **CD_kwargs)

        elif isinstance(CL_degrees, dict):

            # Sort fit degrees
            self._CD_degrees = []
            for dof in self._dof_db_order:
                self._CD_degrees.append(CD_degrees.get(dof, 1))

            # Generate
            self._CD_poly_coefs, self._CDfit_R2 = multivariablePolynomialFit(self._CD_degrees, self._data[:,:self._num_dofs], self._data[:,self._num_dofs+1], **CD_kwargs)

        else:
            raise IOError("Fit degree specification must be 'auto' or type(dict). Got {0} type {1}.".format(CL_degrees, type(CL_degrees)))
        
        # Cm
        if verbose: print('Performing Cm curve fit')
        if Cm_degrees=="auto":
            self._Cm_poly_coefs, self._Cm_degrees, self._Cmfit_R2 = autoPolyFit(self._data[:,:self._num_dofs], self._data[:,self._num_dofs+2], **Cm_kwargs)

        elif isinstance(Cm_degrees, dict):

            # Sort fit degrees
            self._Cm_degrees = []
            for dof in self._dof_db_order:
                self._Cm_degrees.append(Cm_degrees.get(dof, 1))

            # Generate polynomial fit
            self._Cm_poly_coefs, self._Cmfit_R2 = multivariablePolynomialFit(self._Cm_degrees, self._data[:,:self._num_dofs], self._data[:, self._num_dofs+2], **Cm_kwargs)

        # Store limits
        self._dof_limits = []
        for i in range(self._num_dofs):
            self._dof_limits.append([np.min(self._data[:,i]), np.max(self._data[:,i])])

        # Update type
        if kwargs.get("update_type", True):
            self.set_type("poly_fit")
        
        self._CLfit_RMS, self._CLfit_RMSN = multivariableRMS(self._data[:,:self._num_dofs], self._data[:,self._num_dofs], self._CL_poly_coefs, self._CL_degrees, verbose=verbose)
        self._CDfit_RMS, self._CDfit_RMSN = multivariableRMS(self._data[:,:self._num_dofs], self._data[:,self._num_dofs+1], self._CD_poly_coefs, self._CD_degrees, verbose=verbose)
        self._Cmfit_RMS, self._Cmfit_RMSN = multivariableRMS(self._data[:,:self._num_dofs], self._data[:,self._num_dofs+2], self._Cm_poly_coefs, self._Cm_degrees, verbose=verbose)
        
        if verbose:
            print('\nCL fits\n'+'='*20)
            print('R^2 : {}'.format(self._CLfit_R2))
            print('RMS : {}'.format(self._CLfit_RMS))
            print('RMSN: {}\n'.format(self._CLfit_RMSN))
            print('CD fits\n'+'='*20)
            print('R^2 : {}'.format(self._CDfit_R2))
            print('RMS : {}'.format(self._CDfit_RMS))
            print('RMSN: {}\n'.format(self._CDfit_RMSN))
            print('Cm fits\n'+'='*20)
            print('R^2 : {}'.format(self._Cmfit_R2))
            print('RMS : {}'.format(self._Cmfit_RMS))
            print('RMSN: {}\n'.format(self._Cmfit_RMSN))


    def export_polynomial_fits(self, **kwargs):
        """Save the polynomial fit to a JSON object.

        Parameters
        ----------
        filename : str
            JSON object to write polynomial fit data to.

        """

        # Get filename
        filename = kwargs.get("filename")

        # Create export dictionary
        export = {}
        export["tag"] = "Polynomial fit to database for {0} airfoil.".format(self.name)
        export["degrees_of_freedom"] = self._dof_db_order
        export["limits"] = self._dof_limits
        export["fit_degrees"] = {}
        export["fit_degrees"]["CL"] = self._CL_degrees
        export["fit_degrees"]["CD"] = self._CD_degrees
        export["fit_degrees"]["Cm"] = self._Cm_degrees
        export['fit_error'] = {}
        export['fit_error']['CL'] = {}
        export['fit_error']['CL']['R^2'] = self._CLfit_R2
        export['fit_error']['CL']['RMS'] = self._CLfit_RMS
        export['fit_error']['CL']['RMSN'] = self._CLfit_RMSN
        export['fit_error']['CD'] = {}
        export['fit_error']['CD']['R^2'] = self._CDfit_R2
        export['fit_error']['CD']['RMS'] = self._CDfit_RMS
        export['fit_error']['CD']['RMSN'] = self._CDfit_RMSN
        export['fit_error']['Cm'] = {}
        export['fit_error']['Cm']['R^2'] = self._Cmfit_R2
        export['fit_error']['Cm']['RMS'] = self._Cmfit_RMS
        export['fit_error']['Cm']['RMSN'] = self._Cmfit_RMSN
        export["fit_coefs"] = {}
        export["fit_coefs"]["CL"] = list(self._CL_poly_coefs)
        export["fit_coefs"]["CD"] = list(self._CD_poly_coefs)
        export["fit_coefs"]["Cm"] = list(self._Cm_poly_coefs)

        # Export data
        with open(filename, 'w') as export_file_handle:
            json.dump(export, export_file_handle, indent=4)


    def import_polynomial_fits(self, **kwargs):
        """Read in polynomial fit data from a JSON object.

        Parameters
        ----------
        filename : str
            JSON object to read polynomial fit data from.

        update_type : bool, optional
            Whether to update the airfoil to use the newly imported polynomial fits for calculations. Defaults to True.

        """

        # Get filename
        filename = kwargs.get("filename")

        # Read in data
        with open(filename, 'r') as import_file_handle:
            input_dict = json.load(import_file_handle)

        # Parse input dict
        self._dof_db_order = input_dict["degrees_of_freedom"]
        self._num_dofs = len(self._dof_db_order)
        self._dof_limits = input_dict["limits"]
        self._CL_degrees = input_dict["fit_degrees"]["CL"]
        self._CD_degrees = input_dict["fit_degrees"]["CD"]
        self._Cm_degrees = input_dict["fit_degrees"]["Cm"]
        self._CL_poly_coefs = np.array(input_dict["fit_coefs"]["CL"])
        self._CD_poly_coefs = np.array(input_dict["fit_coefs"]["CD"])
        self._Cm_poly_coefs = np.array(input_dict["fit_coefs"]["Cm"])
        if isinstance(input_dict.get('fit_error', None), dict):
            if isinstance(input_dict['fit_error'].get('CL', None), dict):
                self._CLfit_R2 = input_dict['fit_error']['CL'].get('R^2', None)
                self._CLfit_RMS = input_dict['fit_error']['CL'].get('RMS', None)
                self._CLfit_RMSN = input_dict['fit_error']['CL'].get('RMSN', None)
            if isinstance(input_dict['fit_error'].get('CD', None), dict):
                self._CDfit_R2 = input_dict['fit_error']['CD'].get('R^2', None)
                self._CDfit_RMS = input_dict['fit_error']['CD'].get('RMS', None)
                self._CDfit_RMSN = input_dict['fit_error']['CD'].get('RMSN', None)
            if isinstance(input_dict['fit_error'].get('Cm', None), dict):
                self._Cmfit_R2 = input_dict['fit_error']['Cm'].get('R^2', None)
                self._Cmfit_RMS = input_dict['fit_error']['Cm'].get('RMS', None)
                self._Cmfit_RMSN = input_dict['fit_error']['Cm'].get('RMSN', None)

        # Update type
        if kwargs.get("update_type", True):
            self.set_type("poly_fit")


    def _get_polynomial_data(self, coef_index, **kwargs):
        # Determines the value of the given coefficient from the polynomial fit
        # coef_index | coef
        #   0        |  CL
        #   1        |  CD
        #   2        |  Cm

        # Stack up independent vars
        ind_vars = []
        N = 1
        for dof in self._dof_db_order:

            # Get independent variable values
            ind_var = kwargs.get(dof, self._dof_defaults[dof])
            
            # Check for array of size 1
            if not np.isscalar(ind_var) and len(ind_var) == 1:
                ind_vars.append(np.asscalar(ind_var))
            else:
                ind_vars.append(ind_var)

            # Update max size
            if not np.isscalar(ind_var):
                N = max(N, len(ind_var))

        # Fill any values
        if N > 1:
            for i, ind_var in enumerate(ind_vars):
                if np.isscalar(ind_var):
                    ind_vars[i] = np.full(N, ind_var)

        # Setup input matrix
        if N == 1:
            x = np.array(ind_vars)[:,np.newaxis]
        else:
            x = np.array(ind_vars)

        # Get data
        if coef_index == 0:
            coef = multivariablePolynomialFunction(self._CL_poly_coefs, self._CL_degrees, x)
        elif coef_index == 1:
            coef = multivariablePolynomialFunction(self._CD_poly_coefs, self._CD_degrees, x)
        elif coef_index == 2:
            coef = multivariablePolynomialFunction(self._Cm_poly_coefs, self._Cm_degrees, x)

        # Check limits
        for i in range(N):
            for j in range(self._num_dofs):
                if x[j,i] > self._dof_limits[j][1] or x[j,i] < self._dof_limits[j][0]:
                    coef[i] = np.nan

        return coef


    def generate_linear_model(self, **kwargs):
        """Creates a linearized model of the airfoil coefficients in alpha. Pulls from the
        database or poly_fit information to generate this model. Cannot be used on a type
        "linear" airfoil.
        
        linear_limits : list, optional
            Limits in alpha for which the behavior of the airfoil can be considered linear. If not
            given, the user will be prompted to graphically select this region. Given in degrees.

        update_type : bool, optional
            Whether to change the type of the airfoil to "linear" once the model is determined.
            Defaults to True.

        plot_model : bool, optional
            Whether to display a polar of the linear region determined. Defaults to False.

        Rey : float, optional
            Reynolds number at which to evaluate the model.

        Mach : float, optional
            Mach number at which to evaluate the model.
        """

        # Check for correct type
        if self._type == "linear":
            raise RuntimeError("generate_linear_model() cannot be called on a 'linear' type airfoil.")

        # Determine range of alpha
        linear_limits = kwargs.get("linear_limits", None)
        if linear_limits is None:
            alpha = np.linspace(-20.0, 20.0)
        else:
            alpha = np.linspace(linear_limits[0], linear_limits[1])

        # Generate dataset
        CL = np.zeros(50)
        Cm = np.zeros(50)
        CD = np.zeros(50)
        for i, a in enumerate(alpha):
            try:
                CL[i] = self.get_CL(alpha=np.radians(a), **kwargs)
                Cm[i] = self.get_Cm(alpha=np.radians(a), **kwargs)
                CD[i] = self.get_CD(alpha=np.radians(a), **kwargs)
            except DatabaseBoundsError:
                continue

        # Plot dataset for user to select linear region
        if linear_limits is None:

            # Define picker
            self._selected_ind = []
            def on_pick(event):

                # Get index
                i = int(event.ind[0])
                self._selected_ind.append(i)

                # Add x
                fig.axes[0].plot(alpha[i], CL[i], 'rx')

                # Check if we have enough
                if len(self._selected_ind) >= 2:
                    plt.close(fig)

            # Display
            plt.ion()
            fig, ax = plt.subplots()
            ax.plot(alpha, CL, 'bo', picker=3)
            plt.xlabel("Alpha [deg]")
            plt.ylabel("Lift Coefficient")
            plt.title("Select the lower and upper limits of the linear region.")
            fig.canvas.mpl_connect('pick_event', on_pick)
            plt.show(block=True)
            plt.ioff()

            # Trim arrays
            self._selected_ind = sorted(self._selected_ind)
            alpha = np.radians(alpha[self._selected_ind[0]:self._selected_ind[1]+1])
            CL = CL[self._selected_ind[0]:self._selected_ind[1]+1]
            Cm = Cm[self._selected_ind[0]:self._selected_ind[1]+1]
            CD = CD[self._selected_ind[0]:self._selected_ind[1]+1]

        else:
            alpha = np.radians(alpha)

        # Get CL model
        coef_array = np.polyfit(alpha, CL, 1)
        self._aL0 = coef_array[1]
        self._CLa = coef_array[0]
        self._CL_max = np.max(CL)

        # Get Cm model
        coef_array = np.polyfit(alpha, Cm, 1)
        self._Cma = coef_array[0]
        self._CmL0 = self._Cma*self._aL0+coef_array[1]

        # Get CD model
        coef_array = np.polyfit(CL, CD, 2)
        self._CD0 = coef_array[2]
        self._CD1 = coef_array[1]
        self._CD2 = coef_array[0]

        # Plot model within linear region
        if kwargs.get("plot_model", False):

            # CL
            plt.close('all')
            fig, (ax0, ax1, ax2) = plt.subplots(nrows=1, ncols=3)
            fig.suptitle("Linear Model for {0}".format(self.name))
            ax0.set_title("CL")
            ax0.plot(alpha, CL, "gx", label="Data")
            ax0.plot(alpha, alpha*self._CLa+self._aL0, "g-", label="Model")
            ax0.legend()
            ax0.set_xlabel("Angle of Attack [rad]")
            ax0.set_ylabel("Lift Coefficient")

            # Cm
            ax1.set_title("Cm")
            ax1.plot(alpha, Cm, 'bx', label="Data")
            ax1.plot(alpha, (alpha-self._aL0)*self._Cma+self._CmL0, "b-", label="Model")
            ax1.legend()
            ax1.set_xlabel("Angle of Attack [rad]")
            ax1.set_ylabel("Moment Coefficient")

            # CD
            ax2.set_title("CD")
            ax2.plot(CL, CD, 'rx', label="Data")
            ax2.plot(CL, self._CD0+self._CD1*CL+self._CD2*CL*CL, 'r-', label="Model")
            ax2.legend()
            ax2.set_xlabel("Lift Coefficient")
            ax2.set_ylabel("Drag Coefficient")
            plt.show()

        # Update type
        if kwargs.get("update_type", True):
            self._type = "linear"


    def export_linear_model(self, **kwargs):
        """Exports the linear coefficients used to predict the behavior of the airfoil.

        Parameters
        ----------
        filename : str
            JSON file to export the model data to.
        """

        # Check there is a model to export
        if not hasattr(self, "_aL0"):
            raise RuntimeError("A linear model for {0} could not be exported because it has none.".format(self.name))

        # Parse coefficients
        model_dict = {
            "aL0" : self._aL0,
            "CLa" : self._CLa,
            "CmL0" : self._CmL0,
            "Cma" : self._Cma,
            "CD0" : self._CD0,
            "CD1" : self._CD1,
            "CD2" : self._CD2,
            "CL_max" : self._CL_max
        }

        # Export
        filename = kwargs.get("filename")
        with open(filename, 'w') as export_file_handle:
            json.dump(model_dict, export_file_handle, indent=4)<|MERGE_RESOLUTION|>--- conflicted
+++ resolved
@@ -1574,7 +1574,10 @@
                 "index" : int
                     Index of the column for this degree of freedom in the database.
 
-<<<<<<< HEAD
+                "log_step" : bool, optional
+                    Whether the steps in this dof should be spaced linearly (False) or logarithmically
+                    (True). Defaults to False.
+
             If instead of perturbing a variable, you want the database to be evaluated at a constant value of
             that variable, a float should be given instead of a dictionary. That variable will then not be considered
             a degree of freedom of the database and will not appear in the database.
@@ -1598,13 +1601,8 @@
 
             The above input will run the airfoil through angles of attack from -15 to 15 degrees at a Reynolds number
             of 2900000.0 and through flap deflections from -20 to 20 degrees with a chord fraction of 25%.
-=======
-                "log_step" : bool, optional
-                    Whether the steps in this dof should be spaced linearly (False) or logarithmically
-                    (True). Defaults to False.
 
             If a float, the degree of freedom is assumed to be constant at that value.
->>>>>>> 648eb55f
             
             If not specified, each degree of freedom defaults to the following:
 
